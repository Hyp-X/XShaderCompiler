--- conflicted
+++ resolved
@@ -83,11 +83,7 @@
 DECL_SHELL_COMMAND( ReflectCommand               );
 DECL_SHELL_COMMAND( PPOnlyCommand                );
 DECL_SHELL_COMMAND( MacroCommand                 );
-<<<<<<< HEAD
-DECL_SHELL_COMMAND( VertexShaderInputSemanticsCommand );
-=======
 DECL_SHELL_COMMAND( SemanticCommand              );
->>>>>>> 31189369
 DECL_SHELL_COMMAND( PauseCommand                 );
 DECL_SHELL_COMMAND( PresettingCommand            );
 DECL_SHELL_COMMAND( VersionCommand               );

/*
 * CommandFactory.cpp
 * 
 * This file is part of the XShaderCompiler project (Copyright (c) 2014-2017 by Lukas Hermanns)
 * See "LICENSE.txt" for license information.
 */

#include "CommandFactory.h"
#include <tuple>


namespace Xsc
{

namespace Util
{


const CommandFactory& CommandFactory::Instance()
{
    static const CommandFactory instance;
    return instance;
}

Command* CommandFactory::Get(const std::string& name, Command::Identifier* cmdIdent) const
{
    for (const auto& cmd : commands_)
    {
        for (const auto& ident : cmd->Idents())
        {
            auto identLen = ident.name.size();
            if ( ( !ident.includesValue && name == ident.name ) ||
                 ( ident.includesValue && name.size() >= identLen && name.substr(0, identLen) == ident.name ) )
            {
                if (cmdIdent)
                    *cmdIdent = ident;
                return cmd.get();
            }
        }
    }
    return nullptr;
}


/*
 * ======= Private: =======
 */

CommandFactory::CommandFactory()
{
    MakeStandardCommands
    <
        EntryCommand,
        SecndEntryCommand,
        TargetCommand,
        VersionInCommand,
        VersionOutCommand,
        PrefixCommand,
        OutputCommand,
        WarnCommand,
        ShowASTCommand,
        ShowTimesCommand,
        ReflectCommand,
        PPOnlyCommand,
        MacroCommand,
<<<<<<< HEAD
        VertexShaderInputSemanticsCommand,
=======
        SemanticCommand,
>>>>>>> 31189369
        PauseCommand,
        PresettingCommand,
        VersionCommand,
        HelpCommand,
        IncludePathCommand,
        VerboseCommand,
        OptimizeCommand,
        ExtensionCommand,
        ValidateCommand,
        BindingCommand,
        CommentCommand,
        WrapperCommand,
        UnrollInitializerCommand,
        ObfuscateCommand,
        RowMajorAlignmentCommand,

        FormatBlanksCommand,
        FormatLineMarksCommand,
        FormatIndentCommand,
        FormatLineSeparationCommand,
        FormatCompactWrappersCommand,
        FormatBracedScopeCommand,
        FormatNewLineScopeCommand
    >();
}

template <typename T, typename... Args>
void CommandFactory::MakeCommand(Args&&... args)
{
    auto cmd = std::unique_ptr<T>(new T(std::forward<Args>(args)...));
    helpPrinter_.AppendCommandHelp(*cmd);
    commands_.emplace_back(std::move(cmd));
}

template <typename... Commands>
void CommandFactory::MakeStandardCommands()
{
    MakeStandardCommandsFirst<Commands...>();
    MakeStandardCommandsNext<Commands...>();
}

// No declaration for template specialization (not allowed with GCC)
template <>
void CommandFactory::MakeStandardCommands()
{
    // do nothing
}

template <typename FirstCommand, typename... NextCommands>
void CommandFactory::MakeStandardCommandsFirst()
{
    MakeCommand<FirstCommand>();
}

template <typename FirstCommand, typename... NextCommands>
void CommandFactory::MakeStandardCommandsNext()
{
    MakeStandardCommands<NextCommands...>();
}


} // /namespace Util

} // /namespace Xsc



// ================================================================================<|MERGE_RESOLUTION|>--- conflicted
+++ resolved
@@ -63,11 +63,7 @@
         ReflectCommand,
         PPOnlyCommand,
         MacroCommand,
-<<<<<<< HEAD
-        VertexShaderInputSemanticsCommand,
-=======
         SemanticCommand,
->>>>>>> 31189369
         PauseCommand,
         PresettingCommand,
         VersionCommand,

/*
 * GLSLGenerator.h
 * 
 * This file is part of the XShaderCompiler project (Copyright (c) 2014-2017 by Lukas Hermanns)
 * See "LICENSE.txt" for license information.
 */

#ifndef XSC_GLSL_GENERATOR_H
#define XSC_GLSL_GENERATOR_H


#include <Xsc/Xsc.h>
#include "AST.h"
#include "Generator.h"
#include "Visitor.h"
#include "Token.h"
#include "ASTEnums.h"
#include "CiString.h"
#include <map>
#include <set>
#include <vector>


namespace Xsc
{


struct TypeDenoter;
struct BaseTypeDenoter;

// GLSL output code generator.
class GLSLGenerator : public Generator
{
    
    public:
        
        GLSLGenerator(Log* log);

    private:
        
        /* === Functions === */

        void GenerateCodePrimary(
            Program& program,
            const ShaderInput& inputDesc,
            const ShaderOutput& outputDesc
        ) override;

        // Returns the GLSL keyword for the specified system value semantic (special case is Semantic::Target).
        std::unique_ptr<std::string> SystemValueToKeyword(const IndexedSemantic& semantic) const;

        // Returns true if there is a wrapper function for the specified intrinsic (e.g. "clip" intrinsic).
        bool IsWrappedIntrinsic(const Intrinsic intrinsic) const;

        // Returns true if the output shader language is ESSL (for OpenGL ES 2+).
        bool IsESSL() const;

        // Returns true if the output shader language is VKSL (for Vulkan/SPIR-V).
        bool IsVKSL() const;

        // Returns the GLSL keyword for the specified buffer type or reports and error.
        const std::string* BufferTypeToKeyword(const BufferType bufferType, const AST* ast = nullptr);

        // Returns the GLSL keyword for the specified sampler type or reports and error.
        const std::string* SamplerTypeToKeyword(const SamplerType samplerType, const AST* ast = nullptr);

        // Returns true if the specified type denoter is compatible with the semantic (e.g. 'SV_VertexID' is incompatible with 'UInt').
        bool IsTypeCompatibleWithSemantic(const Semantic semantic, const TypeDenoter& typeDenoter);

        // Report warning of optional reminaing feedback.
        void ReportOptionalFeedback();

        /* --- Visitor implementation --- */

        DECL_VISIT_PROC( Program           );
        DECL_VISIT_PROC( CodeBlock         );
        DECL_VISIT_PROC( FunctionCall      );
        DECL_VISIT_PROC( SwitchCase        );
        DECL_VISIT_PROC( ArrayDimension    );
        DECL_VISIT_PROC( TypeName          );
        DECL_VISIT_PROC( VarIdent          );

        DECL_VISIT_PROC( VarDecl           );
        DECL_VISIT_PROC( StructDecl        );

        DECL_VISIT_PROC( FunctionDecl      );
        DECL_VISIT_PROC( UniformBufferDecl );
        DECL_VISIT_PROC( BufferDeclStmnt   );
        DECL_VISIT_PROC( StructDeclStmnt   );
        DECL_VISIT_PROC( VarDeclStmnt      );
        DECL_VISIT_PROC( AliasDeclStmnt    );

        DECL_VISIT_PROC( NullStmnt         );
        DECL_VISIT_PROC( CodeBlockStmnt    );
        DECL_VISIT_PROC( ForLoopStmnt      );
        DECL_VISIT_PROC( WhileLoopStmnt    );
        DECL_VISIT_PROC( DoWhileLoopStmnt  );
        DECL_VISIT_PROC( IfStmnt           );
        DECL_VISIT_PROC( ElseStmnt         );
        DECL_VISIT_PROC( SwitchStmnt       );
        DECL_VISIT_PROC( ExprStmnt         );
        DECL_VISIT_PROC( ReturnStmnt       );
        DECL_VISIT_PROC( CtrlTransferStmnt );

        DECL_VISIT_PROC( ListExpr          );
        DECL_VISIT_PROC( LiteralExpr       );
        DECL_VISIT_PROC( TypeNameExpr      );
        DECL_VISIT_PROC( TernaryExpr       );
        DECL_VISIT_PROC( BinaryExpr        );
        DECL_VISIT_PROC( UnaryExpr         );
        DECL_VISIT_PROC( PostUnaryExpr     );
        DECL_VISIT_PROC( FunctionCallExpr  );
        DECL_VISIT_PROC( BracketExpr       );
        DECL_VISIT_PROC( SuffixExpr        );
        DECL_VISIT_PROC( ArrayAccessExpr   );
        DECL_VISIT_PROC( CastExpr          );
        DECL_VISIT_PROC( VarAccessExpr     );
        DECL_VISIT_PROC( InitializerExpr   );

        /* --- Helper functions for code generation --- */

        /* --- Basics --- */

        // Writes a comment (single or multi-line comments).
        void WriteComment(const std::string& text);

        void WriteLineMark(int lineNumber);
        void WriteLineMark(const TokenPtr& tkn);
        void WriteLineMark(const AST* ast);

        /* --- Program --- */

        void WriteProgramHeader();
        void WriteProgramHeaderVersion();
        void WriteProgramHeaderExtension(const std::string& extensionName);

        /* --- Layouts --- */

        void WriteGlobalLayouts();
        bool WriteGlobalLayoutsTessControl(const Program::LayoutTessControlShader& layout);
        bool WriteGlobalLayoutsTessEvaluation(const Program::LayoutTessEvaluationShader& layout);
        bool WriteGlobalLayoutsGeometry(const Program::LayoutGeometryShader& layout);
        bool WriteGlobalLayoutsFragment(const Program::LayoutFragmentShader& layout);
        bool WriteGlobalLayoutsCompute(const Program::LayoutComputeShader& layout);

        /* --- Input semantics --- */

        void WriteLocalInputSemantics(FunctionDecl* entryPoint);
        void WriteLocalInputSemanticsVarDecl(VarDecl* varDecl);
        void WriteLocalInputSemanticsStructDeclParam(VarDeclStmnt* param, StructDecl* structDecl);
        
        void WriteGlobalInputSemantics(FunctionDecl* entryPoint);
        void WriteGlobalInputSemanticsVarDecl(VarDecl* varDecl);

        /* --- Output semantics --- */

        void WriteLocalOutputSemantics(FunctionDecl* entryPoint);
        void WriteLocalOutputSemanticsVarDecl(VarDecl* varDecl);
        void WriteLocalOutputSemanticsStructDeclParam(VarDeclStmnt* param, StructDecl* structDecl);
        
        void WriteGlobalOutputSemantics(FunctionDecl* entryPoint);
        void WriteGlobalOutputSemanticsVarDecl(VarDecl* varDecl, bool useSemanticName = false);
        void WriteGlobalOutputSemanticsSlot(TypeName* varType, const IndexedSemantic& semantic, const std::string& ident, VarDecl* varDecl = nullptr);

        void WriteOutputSemanticsAssignment(Expr* ast);
        void WriteOutputSemanticsAssignmentStructDeclParam(VarDecl* paramVar, StructDecl* structDecl);

        /* --- Uniforms --- */

        void WriteGlobalUniforms();
        void WriteGlobalUniformsParameter(VarDeclStmnt* param);

        /* --- VarIdent --- */

        // Returns the first VarIdent AST node which has a system value semantic, or null if no such AST node was found.
        VarIdent* FindSystemValueVarIdent(VarIdent* ast);

        // Returns the final identifier string from the specified variable identifier.
        const std::string& FinalIdentFromVarIdent(VarIdent* ast);

        void WriteVarIdent(VarIdent* ast, bool recursive = true);

        // Writes the specified variable identifier or a system value if the VarIdent has a system value semantic.
        void WriteVarIdentOrSystemValue(VarIdent* ast);

        /* --- Type denoter --- */

        void WriteStorageClasses(const std::set<StorageClass>& storageClasses, const AST* ast = nullptr);
        void WriteInterpModifiers(const std::set<InterpModifier>& interpModifiers, const AST* ast = nullptr);
        void WriteTypeModifiers(const std::set<TypeModifier>& typeModifiers, const TypeDenoterPtr& typeDenoter = nullptr);

        void WriteDataType(DataType dataType, bool writePrecisionSpecifier = false, const AST* ast = nullptr);

        void WriteTypeDenoter(const TypeDenoter& typeDenoter, bool writePrecisionSpecifier = false, const AST* ast = nullptr);

        /* --- Function declaration --- */

        void WriteFunction(FunctionDecl* ast);
        void WriteFunctionEntryPoint(FunctionDecl* ast);
        void WriteFunctionEntryPointBody(FunctionDecl* ast);
        void WriteFunctionSecondaryEntryPoint(FunctionDecl* ast);

        /* --- Function call --- */

        void AssertIntrinsicNumArgs(FunctionCall* ast, std::size_t numArgsMin, std::size_t numArgsMax = ~0);

        void WriteFunctionCallStandard(FunctionCall* ast);
        void WriteFunctionCallIntrinsicMul(FunctionCall* ast);
        void WriteFunctionCallIntrinsicRcp(FunctionCall* ast);
        void WriteFunctionCallIntrinsicClip(FunctionCall* ast);
        void WriteFunctionCallIntrinsicAtomic(FunctionCall* ast);

        /* --- Intrinsics wrapper functions --- */

        // Writes all required wrapper functions for referenced intrinsics.
        void WriteWrapperIntrinsics();
        void WriteWrapperIntrinsicsClip(const IntrinsicUsage& usage);
        void WriteWrapperIntrinsicsSinCos(const IntrinsicUsage& usage);

        /* --- Structure --- */

        bool WriteStructDecl(StructDecl* ast, bool writeSemicolon, bool allowNestedStruct = false);
        bool WriteStructDeclStandard(StructDecl* ast, bool endWithSemicolon);
        bool WriteStructDeclInputOutputBlock(StructDecl* ast);
        void WriteStructDeclMembers(StructDecl* ast);

        /* --- BufferDecl --- */

        void WriteBufferDecl(BufferDecl* ast);
        void WriteBufferDeclTexture(BufferDecl* ast);
        void WriteBufferDeclStorageBuffer(BufferDecl* ast);

        /* --- Misc --- */

        void WriteStmntComment(Stmnt* ast, bool insertBlank = false);

        void WriteStmntList(const std::vector<StmntPtr>& stmnts, bool isGlobalScope = false);

        void WriteParameter(VarDeclStmnt* ast);
        void WriteScopedStmnt(Stmnt* ast);

        void WriteArrayIndices(const std::vector<ExprPtr>& arrayDims);

        void WriteLiteral(const std::string& value, const BaseTypeDenoter& baseTypeDen, const AST* ast = nullptr);

        /* === Members === */

<<<<<<< HEAD
        OutputShaderVersion versionOut_             = OutputShaderVersion::GLSL;
        std::string         nameManglingPrefix_     = "xsc_";
        bool                allowExtensions_        = false;
        bool                explicitBinding_        = false;
        bool                preserveComments_       = false;
        bool                allowLineMarks_         = false;
        bool                compactWrappers_        = true;
        bool                alwaysBracedScopes_     = false;

        bool                isInsideInterfaceBlock_ = false;
        bool                isInsideUniformBuffer_  = false;

        std::map<CiString, int> vertexShaderInputSemanticMapping_;
=======
        struct VertexSemanticLoc
        {
            int     location;
            bool    found;
        };

        OutputShaderVersion                     versionOut_             = OutputShaderVersion::GLSL;
        std::string                             nameManglingPrefix_     = "xsc_";
        std::map<CiString, VertexSemanticLoc>   vertexSemanticsMap_;

        bool                                    allowExtensions_        = false;
        bool                                    explicitBinding_        = false;
        bool                                    preserveComments_       = false;
        bool                                    allowLineMarks_         = false;
        bool                                    compactWrappers_        = true;
        bool                                    alwaysBracedScopes_     = false;

        bool                                    isInsideInterfaceBlock_ = false;
        bool                                    isInsideUniformBuffer_  = false;
>>>>>>> 31189369
};


} // /namespace Xsc


#endif



// ================================================================================<|MERGE_RESOLUTION|>--- conflicted
+++ resolved
@@ -245,21 +245,6 @@
 
         /* === Members === */
 
-<<<<<<< HEAD
-        OutputShaderVersion versionOut_             = OutputShaderVersion::GLSL;
-        std::string         nameManglingPrefix_     = "xsc_";
-        bool                allowExtensions_        = false;
-        bool                explicitBinding_        = false;
-        bool                preserveComments_       = false;
-        bool                allowLineMarks_         = false;
-        bool                compactWrappers_        = true;
-        bool                alwaysBracedScopes_     = false;
-
-        bool                isInsideInterfaceBlock_ = false;
-        bool                isInsideUniformBuffer_  = false;
-
-        std::map<CiString, int> vertexShaderInputSemanticMapping_;
-=======
         struct VertexSemanticLoc
         {
             int     location;
@@ -279,7 +264,6 @@
 
         bool                                    isInsideInterfaceBlock_ = false;
         bool                                    isInsideUniformBuffer_  = false;
->>>>>>> 31189369
 };
 
 
